--- conflicted
+++ resolved
@@ -325,20 +325,8 @@
     <aside id="sidebar">
       <div id="sidebar_controls" style="display:none;">
         <div class="button-row">
-<<<<<<< HEAD
-          <button id="toggle_thumbnails" class="pill"></button>
-          <button id="export_filtered_btn" class="pill" title="Export all filtered files as ZIP">
-=======
-          <button id="toggle_thumbnails" class="nav-btn">Toggle Thumbnails</button>
+          <button id="toggle_thumbnails" class="nav-btn"></button>
           <button id="export_filtered_btn" class="nav-btn" title="Export all filtered files as ZIP">
-            <!-- ZIP folder icon SVG -->
-            <svg width="16" height="12" viewBox="0 0 24 24" fill="none" style="margin-right: 2px;">
-              <path d="M16 22H8C6.9 22 6 21.1 6 20V4C6 2.9 6.9 2 8 2H14L18 6V20C18 21.1 17.1 22 16 22Z" stroke="currentColor" stroke-width="2" stroke-linecap="round" stroke-linejoin="round"/>
-              <path d="M14 2V6H18" stroke="currentColor" stroke-width="2" stroke-linecap="round" stroke-linejoin="round"/>
-              <path d="M10 12H14" stroke="currentColor" stroke-width="2" stroke-linecap="round" stroke-linejoin="round"/>
-              <path d="M10 16H14" stroke="currentColor" stroke-width="2" stroke-linecap="round" stroke-linejoin="round"/>
-            </svg>
->>>>>>> d1ed4b28
             Export Filtered
           </button>
         </div>
