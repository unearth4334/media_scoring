#!/usr/bin/env python3
from __future__ import annotations

import argparse
import datetime as dt
import json
import logging
from pathlib import Path
from typing import List, Dict, Optional
import subprocess
import sys
import threading

from fastapi import FastAPI, HTTPException, Request
from fastapi.responses import HTMLResponse, JSONResponse, FileResponse
from fastapi.staticfiles import StaticFiles
import uvicorn
import zlib

try:
    from PIL import Image
except Exception:
    Image = None  # Pillow optional; image metadata endpoint will degrade gracefully

# ---------------------------
# Config / Globals
# ---------------------------
APP = FastAPI()

# Mount static files to serve CSS and other assets
APP.mount("/static", StaticFiles(directory=Path(__file__).parent), name="static")
VIDEO_DIR: Path = Path.cwd()
LOGGER: logging.Logger = logging.getLogger("video_scorer_fastapi")
FILE_LIST: List[Path] = []
FILE_PATTERN: str = "*.mp4"
STYLE_FILE: str = "style_default.css"
GENERATE_THUMBNAILS: bool = False
THUMBNAIL_HEIGHT: int = 64

# Thumbnail generation progress tracking
THUMBNAIL_PROGRESS = {
    "generating": False,
    "current": 0,
    "total": 0,
    "current_file": ""
}

def scores_dir_for(directory: Path) -> Path:
    sdir = directory / ".scores"
    sdir.mkdir(exist_ok=True, parents=True)
    (sdir / ".log").mkdir(exist_ok=True, parents=True)
    return sdir

def sidecar_path_for(video_path: Path) -> Path:
    return scores_dir_for(video_path.parent) / f"{video_path.name}.json"

def read_score(video_path: Path) -> Optional[int]:
    scp = sidecar_path_for(video_path)
    if not scp.exists():
        return None
    try:
        data = json.loads(scp.read_text(encoding="utf-8"))
        val = int(data.get("score", 0))
        if val < -1 or val > 5:
            return 0
        return val
    except Exception:
        return None

def write_score(video_path: Path, score: int) -> None:
    scp = sidecar_path_for(video_path)
    payload = {
        "file": video_path.name,
        "score": int(score),
        "updated": dt.datetime.now().isoformat(timespec="seconds"),
    }
    scp.write_text(json.dumps(payload, indent=2), encoding="utf-8")

# ---- file discovery (supports images + glob union) ----
def _match_union(directory: Path, pattern: str) -> List[Path]:
    pats = [p.strip() for p in (pattern or "").split("|") if p.strip()]
    if not pats:
        pats = ["*.mp4"]
    seen: Dict[Path, Path] = {}
    for pat in pats:
        for p in directory.glob(pat):
            if p.is_file():
                seen[p.resolve()] = p
    return sorted(seen.values())

def discover_files(directory: Path, pattern: str) -> List[Path]:
    return _match_union(directory, pattern)

def setup_logging(directory: Path):
    global LOGGER
    LOGGER.setLevel(logging.DEBUG)
    for h in list(LOGGER.handlers):
        LOGGER.removeHandler(h)
    log_dir = scores_dir_for(directory) / ".log"
    log_file = log_dir / "video_scorer.log"
    fh = logging.FileHandler(log_file, encoding="utf-8")
    fh.setLevel(logging.DEBUG)
    fmt = logging.Formatter("%(asctime)s | %(levelname)-5s | %(message)s")
    fh.setFormatter(fmt)
    LOGGER.addHandler(fh)
    LOGGER.info(f"Logger initialized. dir={directory}")

def switch_directory(new_dir: Path, pattern: Optional[str] = None):
    global VIDEO_DIR, FILE_LIST, FILE_PATTERN
    VIDEO_DIR = new_dir
    if pattern is not None and pattern.strip():
        FILE_PATTERN = pattern.strip()
    setup_logging(VIDEO_DIR)
    FILE_LIST = discover_files(VIDEO_DIR, FILE_PATTERN)
    LOGGER.info(f"SCAN dir={VIDEO_DIR} pattern={FILE_PATTERN} files={len(FILE_LIST)}")
    
    # Generate thumbnails if enabled (in background thread)
    if GENERATE_THUMBNAILS:
        # Start thumbnail generation in background thread
        thumbnail_thread = threading.Thread(
            target=generate_thumbnails_for_directory, 
            args=(VIDEO_DIR, FILE_LIST),
            daemon=True
        )
        thumbnail_thread.start()


# ---------------------------
# Thumbnail generation
# ---------------------------

def thumbnails_dir_for(directory: Path) -> Path:
    """Get thumbnails directory for a media directory"""
    thumb_dir = directory / ".thumbnails"
    thumb_dir.mkdir(exist_ok=True, parents=True)
    return thumb_dir

def thumbnail_path_for(media_path: Path) -> Path:
    """Get thumbnail path for a media file"""
    thumb_dir = thumbnails_dir_for(media_path.parent)
    return thumb_dir / f"{media_path.stem}_thumbnail.jpg"

def generate_thumbnail_for_image(image_path: Path, output_path: Path) -> bool:
    """Generate thumbnail for an image file"""
    try:
        if Image is None:
            LOGGER.warning("PIL not available, cannot generate image thumbnails")
            return False
        
        with Image.open(image_path) as img:
            # Calculate width to maintain aspect ratio
            aspect_ratio = img.width / img.height
            width = int(THUMBNAIL_HEIGHT * aspect_ratio)
            
            # Resize image
            img.thumbnail((width, THUMBNAIL_HEIGHT), Image.Resampling.LANCZOS)
            
            # Convert to RGB if needed (for RGBA images)
            if img.mode in ('RGBA', 'P'):
                rgb_img = Image.new('RGB', img.size, (255, 255, 255))
                rgb_img.paste(img, mask=img.split()[-1] if img.mode == 'RGBA' else None)
                img = rgb_img
            
            # Save as JPEG
            img.save(output_path, 'JPEG', quality=85, optimize=True)
            return True
    except Exception as e:
        LOGGER.error(f"Failed to generate thumbnail for {image_path}: {e}")
        return False

def generate_thumbnail_for_video(video_path: Path, output_path: Path) -> bool:
    """Generate thumbnail for a video file by extracting first frame"""
    try:
        # Use ffmpeg to extract first frame
        cmd = [
            "ffmpeg", "-y", "-i", str(video_path), 
            "-vf", f"scale=-1:{THUMBNAIL_HEIGHT}",
            "-vframes", "1", "-q:v", "2",
            str(output_path)
        ]
        result = subprocess.run(cmd, capture_output=True, text=True, timeout=30)
        if result.returncode == 0:
            return True
        else:
            LOGGER.error(f"ffmpeg failed for {video_path}: {result.stderr}")
            return False
    except subprocess.TimeoutExpired:
        LOGGER.error(f"ffmpeg timeout for {video_path}")
        return False
    except Exception as e:
        LOGGER.error(f"Failed to generate video thumbnail for {video_path}: {e}")
        return False

def generate_thumbnails_for_directory(directory: Path, file_list: List[Path]) -> None:
    """Generate thumbnails for all media files in the directory"""
    global THUMBNAIL_PROGRESS
    
    if not GENERATE_THUMBNAILS:
        return
    
    # Initialize progress tracking
    files_needing_thumbnails = []
    for media_file in file_list:
        thumb_path = thumbnail_path_for(media_file)
        if not thumb_path.exists():
            files_needing_thumbnails.append(media_file)
    
    total_files = len(files_needing_thumbnails)
    if total_files == 0:
        LOGGER.info("All thumbnails already exist, no generation needed")
        return
    
    THUMBNAIL_PROGRESS.update({
        "generating": True,
        "current": 0,
        "total": total_files,
        "current_file": ""
    })
    
    LOGGER.info(f"Generating thumbnails for {total_files} files...")
    generated = 0
    
    try:
        for i, media_file in enumerate(files_needing_thumbnails):
            # Update progress
            THUMBNAIL_PROGRESS.update({
                "current": i + 1,
                "current_file": media_file.name
            })
            
            thumb_path = thumbnail_path_for(media_file)
            
            # Generate thumbnail based on file type
            success = False
            name_lower = media_file.name.lower()
            if name_lower.endswith(('.png', '.jpg', '.jpeg')):
                success = generate_thumbnail_for_image(media_file, thumb_path)
            elif name_lower.endswith('.mp4'):
                success = generate_thumbnail_for_video(media_file, thumb_path)
            
            if success:
                generated += 1
                
    finally:
        # Reset progress tracking
        THUMBNAIL_PROGRESS.update({
            "generating": False,
            "current": 0,
            "total": 0,
            "current_file": ""
        })
        
    LOGGER.info(f"Thumbnail generation complete: {generated} generated, {len(file_list) - total_files} skipped")


# ---------------------------
# Extractor helpers
# ---------------------------

def extractor_script_path() -> Path:
    # expect the script to live next to this app.py
    here = Path(__file__).resolve().parent
    return here / "extract_comfyui_workflow.py"

def ensure_workflows_dir(for_video: Path) -> Path:
    wf_dir = for_video.parent / "workflows"
    wf_dir.mkdir(parents=True, exist_ok=True)
    return wf_dir

def extract_workflow_for(video_path: Path) -> Dict[str, str]:
    """Run the external extractor for a single mp4 and write:
    ./workflows/<filename_without_ext>_workflow.json
    Returns a dict with status and paths.
    """
    if not video_path.exists():
        return {"name": video_path.name, "status": "error", "error": "file_not_found"}
    script = extractor_script_path()
    if not script.exists():
        return {"name": video_path.name, "status": "error", "error": "missing_extractor"}
    out_path = ensure_workflows_dir(video_path) / f"{video_path.stem}_workflow.json"
    cmd = [sys.executable, str(script), str(video_path), "-o", str(out_path)]
    try:
        cp = subprocess.run(cmd, capture_output=True, text=True, check=False)
        if cp.returncode == 0:
            LOGGER.info(f"EXTRACT success file={video_path.name} out={out_path}")
            return {"name": video_path.name, "status": "ok", "output": str(out_path)}
        else:
            LOGGER.warning(f"EXTRACT failed file={video_path.name} rc={cp.returncode} stderr={cp.stderr.strip()}")
            return {"name": video_path.name, "status": "error", "error": f"rc={cp.returncode}", "stderr": cp.stderr}
    except FileNotFoundError:
        return {"name": video_path.name, "status": "error", "error": "python_not_found"}

# ---------------------------
# API Routes
# ---------------------------


def _read_png_parameters_text(png_path: Path, max_bytes: int = 2_000_000) -> Optional[str]:
    """
    Best-effort parse of PNG tEXt/zTXt/iTXt chunks to extract a 'parameters' text blob
    (e.g., Automatic1111 / ComfyUI). Returns the text payload if found; otherwise None.
    """
    try:
        with open(png_path, "rb") as f:
            sig = f.read(8)
            if sig != b"\x89PNG\r\n\x1a\n":
                return None
            read_total = 8
            param_text = None
            while True:
                if read_total > max_bytes:
                    break
                len_bytes = f.read(4)
                if len(len_bytes) < 4:
                    break
                length = int.from_bytes(len_bytes, "big")
                ctype = f.read(4)
                if len(ctype) < 4:
                    break
                data = f.read(length)
                if len(data) < length:
                    break
                _crc = f.read(4)
                read_total += 12 + length
                if ctype in (b"tEXt", b"zTXt", b"iTXt"):
                    try:
                        if ctype == b"tEXt":
                            # keyword\0text
                            if b"\x00" in data:
                                keyword, text = data.split(b"\x00", 1)
                                key = keyword.decode("latin-1", "ignore").strip().lower()
                                if key in ("parameters", "comment", "description"):
                                    t = text.decode("utf-8", "ignore").strip()
                                    if t:
                                        param_text = t
                        elif ctype == b"zTXt":
                            # keyword\0compression_method\0 compressed_text
                            if b"\x00" in data:
                                parts = data.split(b"\x00", 2)
                                if len(parts) >= 3:
                                    keyword = parts[0].decode("latin-1", "ignore").strip().lower()
                                    comp_method = parts[1][:1] if parts[1] else b"\x00"
                                    comp_data = parts[2]
                                    if comp_method == b"\x00":  # zlib/deflate
                                        try:
                                            txt = zlib.decompress(comp_data).decode("utf-8", "ignore").strip()
                                            if keyword in ("parameters", "comment", "description") and txt:
                                                param_text = txt
                                        except Exception:
                                            pass
                        elif ctype == b"iTXt":
                            # keyword\0 compression_flag\0 compression_method\0 language_tag\0 translated_keyword\0 text
                            # We handle only uncompressed (compression_flag==0)
                            parts = data.split(b'\x00', 5)
                            if len(parts) >= 6:
                                keyword = parts[0].decode("utf-8", "ignore").strip().lower()
                                comp_flag = parts[1][:1] if parts[1] else b"\x00"
                                # parts[2]=comp_method, parts[3]=language_tag, parts[4]=translated_keyword
                                text = parts[5]
                                if comp_flag == b"\x00":
                                    t = text.decode("utf-8", "ignore").strip()
                                    if keyword in ("parameters", "comment", "description") and t:
                                        param_text = t
                    except Exception:
                        pass
                if ctype == b"IEND":
                    break
            return param_text
    except Exception:
        return None

@APP.get("/", response_class=HTMLResponse)
def index():
    return HTMLResponse(CLIENT_HTML.replace('href="/static/style.css"', f'href="/static/{STYLE_FILE}"'))

@APP.get("/api/videos")
def api_videos():
    # Return list of entries with current score
    items = []
    for p in FILE_LIST:
        items.append({
            "name": p.name,
            "url": f"/media/{p.name}",
            "score": read_score(p) if read_score(p) is not None else 0
        })
    return {
        "dir": str(VIDEO_DIR), 
        "pattern": FILE_PATTERN, 
        "videos": items,
        "thumbnails_enabled": GENERATE_THUMBNAILS,
        "thumbnail_height": THUMBNAIL_HEIGHT
    }

@APP.post("/api/scan")
async def api_scan(req: Request):
    data = await req.json()
    new_dir = Path(str(data.get("dir",""))).expanduser().resolve()
    pattern = str(data.get("pattern","")).strip() or None
    if not new_dir.exists() or not new_dir.is_dir():
        raise HTTPException(400, f"Directory not found: {new_dir}")
    switch_directory(new_dir, pattern)
    return {"ok": True, "dir": str(VIDEO_DIR), "pattern": FILE_PATTERN, "count": len(FILE_LIST)}

@APP.get("/media/{name:path}")
def serve_media(name: str):
    target = (VIDEO_DIR / name).resolve()
    # Security: ensure the resolved path is within VIDEO_DIR
    try:
        target.relative_to(VIDEO_DIR)
    except Exception:
        raise HTTPException(403, "Forbidden path")
    if not target.exists() or not target.is_file():
        raise HTTPException(404, "File not found")
    ext = target.suffix.lower()
    if ext == ".mp4":
        mime = "video/mp4"
    elif ext == ".png":
        mime = "image/png"
    elif ext in {".jpg", ".jpeg"}:
        mime = "image/jpeg"
    else:
        mime = "application/octet-stream"
    return FileResponse(target, media_type=mime)

@APP.get("/api/thumbnail-progress")
def get_thumbnail_progress():
    """Get current thumbnail generation progress"""
    return THUMBNAIL_PROGRESS.copy()

@APP.get("/thumbnail/{name:path}")
def serve_thumbnail(name: str):
    """Serve thumbnail image for a media file"""
    if not GENERATE_THUMBNAILS:
        raise HTTPException(404, "Thumbnails not enabled")
    
    # Find the original media file
    target = (VIDEO_DIR / name).resolve()
    try:
        target.relative_to(VIDEO_DIR)
    except Exception:
        raise HTTPException(403, "Forbidden path")
    
    if not target.exists() or not target.is_file():
        raise HTTPException(404, "Media file not found")
    
    # Get thumbnail path
    thumb_path = thumbnail_path_for(target)
    
    if not thumb_path.exists():
        # Try to generate thumbnail on demand
        name_lower = target.name.lower()
        if name_lower.endswith(('.png', '.jpg', '.jpeg')):
            generate_thumbnail_for_image(target, thumb_path)
        elif name_lower.endswith('.mp4'):
            generate_thumbnail_for_video(target, thumb_path)
    
    if not thumb_path.exists():
        raise HTTPException(404, "Thumbnail not available")
    
    return FileResponse(thumb_path, media_type="image/jpeg")

@APP.get("/api/meta/{name:path}")
def api_meta(name: str):
    target = (VIDEO_DIR / name).resolve()
    try:
        target.relative_to(VIDEO_DIR)
    except Exception:
        raise HTTPException(403, "Forbidden path")
    if not target.exists() or not target.is_file():
        raise HTTPException(404, "File not found")

    ext = target.suffix.lower()
    if ext == ".mp4":
        # Use ffprobe to retrieve width/height
        try:
            cmd = [
                "ffprobe", "-v", "error",
                "-select_streams", "video:0",
                "-show_entries", "stream=width,height",
                "-of", "json", str(target)
            ]
            cp = subprocess.run(cmd, capture_output=True, text=True, check=True)
            info = json.loads(cp.stdout or "{}")
            if isinstance(info, dict) and info.get("streams"):
                st = info["streams"][0]
                w = st.get("width")
                h = st.get("height")
                if w and h:
                    return {"width": int(w), "height": int(h)}
        except Exception as e:
            return {"error": str(e)}
    elif ext in {".png", ".jpg", ".jpeg"}:
        try:
            if Image is None:
                meta = {"error": "Pillow not installed"}
            else:
                with Image.open(target) as im:
                    meta = {"width": int(im.width), "height": int(im.height)}
            if ext == ".png":
                txt = _read_png_parameters_text(target)
                if txt:
                    meta["png_text"] = txt
            return meta
        except Exception as e:
            return {"error": str(e)}
    return {}


@APP.get("/download/{name:path}")
def download_media(name: str):
    target = (VIDEO_DIR / name).resolve()
    try:
        target.relative_to(VIDEO_DIR)
    except Exception:
        raise HTTPException(403, "Forbidden path")
    if not target.exists() or not target.is_file():
        raise HTTPException(404, "File not found")
    # Force download via Content-Disposition
    return FileResponse(target, media_type="application/octet-stream", filename=name)


@APP.post("/api/score")
async def api_score(req: Request):
    data = await req.json()
    name = data.get("name")
    score = int(data.get("score", 0))
    target = VIDEO_DIR / name
    if not target.exists() or target not in FILE_LIST:
        raise HTTPException(404, "File not found")
    write_score(target, score)
    LOGGER.info(f"SCORE file={name} score={score}")
    return {"ok": True}

@APP.post("/api/key")
async def api_key(req: Request):
    data = await req.json()
    key = str(data.get("key"))
    fname = str(data.get("name"))
    LOGGER.info(f"KEY key={key} file={fname}")
    return {"ok": True}

@APP.post("/api/extract")
async def api_extract(req: Request):
    """Extract ComfyUI workflow JSON for one or more files.
    JSON body: { "names": ["file1.mp4", ...] }
    """
    data = await req.json()
    names = data.get("names") or []
    if not isinstance(names, list):
        raise HTTPException(400, "names must be a list of filenames")
    results = []
    for nm in names:
        vp = (VIDEO_DIR / nm).resolve()
        try:
            vp.relative_to(VIDEO_DIR)
        except Exception:
            results.append({"name": nm, "status": "error", "error": "forbidden_path"})
            continue
        results.append(extract_workflow_for(vp))
    return {"results": results}

# ---------------------------
# Client HTML/JS
# ---------------------------

CLIENT_HTML = r"""
<!doctype html>
<html>
<head>
  <meta charset="utf-8"/>
  <title>Video Scorer</title>
  <meta name="viewport" content="width=device-width, initial-scale=1">
  <!-- Favicon: small movie camera emoji as SVG data URI -->
  <link rel="icon" type="image/svg+xml" href="data:image/svg+xml,<svg xmlns='http://www.w3.org/2000/svg' viewBox='0 0 64 64'><text y='50%' x='50%' text-anchor='middle' dominant-baseline='central' font-size='48'>🎬</text></svg>">
  <link rel="stylesheet" href="/static/style.css">
</head>
<body>
  <header>
    <h1>🎬 Video/Image Scorer (FastAPI)</h1>
    <div class="pill">Keys: ←/→ navigate • Space play/pause (video) • 1–5 rate • R reject</div>
  </header>
  <main class="layout">
    <div class="row">
      <input id="dir" type="text" class="grow" placeholder="/path/to/folder"/>
      <input id="pattern" type="text" style="min-width:240px" placeholder="glob pattern (e.g. *.mp4|*.png|*.jpg)" />
      <button id="pat_help" class="helpbtn">?</button>
      <button id="load">Load</button>
      <div id="dir_display" class="filename"></div>
    </div>
    <div class="row">
      <label for="min_filter">Minimum rating:</label>
      <select id="min_filter">
        <option value="none" selected>No filter</option>
        <option value="1">1</option>
        <option value="2">2</option>
        <option value="3">3</option>
        <option value="4">4</option>
        <option value="5">5</option>
      </select>
      <div id="filter_info" class="filename"></div>
      <div class="controls">
        <button id="prev">Prev</button>
        <button id="next">Next</button>
        <button id="reject">Reject</button>
        <button data-star="1">★1</button>
        <button data-star="2">★2</button>
        <button data-star="3">★3</button>
        <button data-star="4">★4</button>
        <button data-star="5">★5</button>
        <button id="extract_one">Extract workflow (current)</button>
        <button id="extract_filtered">Extract workflows (filtered)</button>
        <button id="download_btn" title="Download current">
          <!-- Download icon SVG -->
          <svg width="24" height="24" viewBox="0 0 24 24" fill="none">
            <path d="M12 3v12m0 0l-5-5m5 5l5-5M5 19h14" stroke="white" stroke-width="2" stroke-linecap="round" stroke-linejoin="round"/>
          </svg>
        </button>
      </div>
    </div>
    <aside id="sidebar">
      <div id="sidebar_controls" style="display:none;">
        <button id="toggle_thumbnails" class="pill">Toggle Thumbnails</button>
        <div style="margin-top: 4px;">
          <span id="thumbnail_status" style="font-size: 12px; opacity: 0.8; display: none;"></span>
        </div>
      </div>
      <div id="sidebar_list"></div>
    </aside>
    <section id="right">
      <div class="row">
        <div class="filename" id="filename">(loading…)</div>
      </div>
      <div class="row">
        <div class="video-wrap">
          <div class="overlay-top-left" id="pnginfo_controls" style="display:none;">
            <div class="overlay-btn" id="pnginfo_btn" title="Show info">i</div>
          </div>
          <div id="pnginfo_panel">
            <button id="pnginfo_copy" title="Copy all">Copy</button>
            <div id="pnginfo_text"></div>
          </div>
          <video id="player" width="960" height="540" controls preload="metadata" style="display:none"></video>
          <img id="imgview" style="max-width:960px; max-height:540px; display:none" />
          <div class="scorebar" id="scorebar"></div>
        </div>
      </div>
    </section>
  </main>
<script>
let videos = [];
let filtered = [];
let idx = 0;
let currentDir = "";
let currentPattern = "*.mp4";
let minFilter = null; // null means no filter; otherwise 1..5
let thumbnailsEnabled = false;
let thumbnailHeight = 64;
let showThumbnails = true; // user preference for showing thumbnails

// Thumbnail progress tracking
let thumbnailProgressInterval = null;

function updateThumbnailStatus() {
  fetch('/api/thumbnail-progress')
    .then(r => r.json())
    .then(progress => {
      const statusElement = document.getElementById('thumbnail_status');
      if (!statusElement) return;
      
      if (progress.generating && progress.total > 0) {
        statusElement.textContent = `Creating thumbnails (${progress.current}/${progress.total})`;
        statusElement.style.display = 'inline';
        
        // Start polling if not already started
        if (!thumbnailProgressInterval) {
          thumbnailProgressInterval = setInterval(updateThumbnailStatus, 500);
        }
      } else {
        statusElement.style.display = 'none';
        
        // Stop polling when done
        if (thumbnailProgressInterval) {
          clearInterval(thumbnailProgressInterval);
          thumbnailProgressInterval = null;
        }
      }
    })
    .catch(() => {
      // Hide status on error
      const statusElement = document.getElementById('thumbnail_status');
      if (statusElement) {
        statusElement.style.display = 'none';
      }
      
      // Stop polling on error
      if (thumbnailProgressInterval) {
        clearInterval(thumbnailProgressInterval);
        thumbnailProgressInterval = null;
      }
    });
}

let currentMeta = null;
function togglePngInfo(show){
  const panel = document.getElementById('pnginfo_panel');
  if (!panel) return;
  if (show === undefined){ panel.style.display = (panel.style.display==='none' || panel.style.display==='') ? 'block' : 'none'; }
  else { panel.style.display = show ? 'block' : 'none'; }
}
function setupPngInfo(meta, name){
  currentMeta = meta || null;
  const controls = document.getElementById('pnginfo_controls');
  const textDiv = document.getElementById('pnginfo_text');
  togglePngInfo(false);
  if (meta && meta.png_text && isImageName(name) && name.toLowerCase().endsWith('.png')){
    controls.style.display = 'flex';
    textDiv.textContent = meta.png_text;
  } else {
    controls.style.display = 'none';
    textDiv.textContent = '';
  }
}
document.addEventListener('click', (e)=>{
  if (e.target && e.target.id === 'pnginfo_btn'){ 
    togglePngInfo();   // <-- toggles open/close
  }
  if (e.target && e.target.id === 'pnginfo_copy'){ 
    const text = (document.getElementById('pnginfo_text').textContent)||'';
    if (!navigator.clipboard){ 
      const ta = document.createElement('textarea'); 
      ta.value = text; 
      document.body.appendChild(ta); 
      ta.select(); 
      document.execCommand('copy'); 
      document.body.removeChild(ta);
    } else {
      navigator.clipboard.writeText(text).catch(()=>{});
    }
  }
  if (e.target && e.target.id === 'toggle_thumbnails'){ 
    showThumbnails = !showThumbnails;
    renderSidebar();
  }
});



function updateDownloadButton(name){
  const db = document.getElementById('download_btn');
  if (!db) return;
  if (!name){ db.disabled = true; return; }
  db.disabled = false;
  db.onclick = () => {
    try { window.location.href = '/download/' + encodeURIComponent(name); }
    catch(e){ alert('Download failed to start: ' + e); }
  };
}


function svgReject(selected){
  const circleFill = selected ? "var(--reject-fill-selected)" : "var(--reject-fill-unselected)";
  const xColor = selected ? "var(--reject-x-selected)" : "var(--reject-x-unselected)";
  const r = 16, cx=20, cy=20;
  return `
<svg width="40" height="40" viewBox="0 0 40 40">
  <circle cx="${cx}" cy="${cy}" r="${r}" fill="${circleFill}" stroke="var(--reject-stroke-color)" stroke-width="2" />
  <line x1="${cx-10}" y1="${cy-10}" x2="${cx+10}" y2="${cy+10}" stroke="${xColor}" stroke-width="4" stroke-linecap="round" />
  <line x1="${cx-10}" y1="${cy+10}" x2="${cx+10}" y2="${cy-10}" stroke="${xColor}" stroke-width="4" stroke-linecap="round" />
</svg>`;
}
function svgStar(filled){
  const fill = filled ? "var(--star-fill-selected)" : "var(--star-fill-unselected)";
  return `
<svg width="40" height="40" viewBox="0 0 40 40">
  <polygon points="20,4 24,16 36,16 26,24 30,36 20,28 10,36 14,24 4,16 16,16"
    fill="${fill}" stroke="var(--star-stroke-color)" stroke-width="2"/>
</svg>`;
}
function renderScoreBar(score){
  const bar = document.getElementById("scorebar");
  let html = `<div style="display:flex; gap:8px; align-items:center;">`;
  html += svgReject(score === -1);
  const stars = (score === -1) ? 0 : Math.max(0, score||0);
  for (let i=0;i<5;i++) html += svgStar(i<stars);
  html += `</div>`;
  bar.innerHTML = html;
}
function scoreBadge(s){
  if (s === -1) return 'R';
  if (!s || s < 1) return '—';
  return s + '★';
}
function renderSidebar(){
  const list = document.getElementById('sidebar_list');
  if (!list) return;
  let html = '';
  const namesInFiltered = new Set(filtered.map(v => v.name));
  videos.forEach((v) => {
    const inFiltered = namesInFiltered.has(v.name);
    const s = scoreBadge(v.score || 0);
    const classes = ['item'];
    if (!inFiltered) classes.push('disabled');
    if (filtered.length && filtered[idx] && filtered[idx].name === v.name) classes.push('current');
    
    let thumbHtml = '';
    if (thumbnailsEnabled && showThumbnails) {
      thumbHtml = `<div class="thumbnail"><img src="/thumbnail/${encodeURIComponent(v.name)}" alt="" style="height:${thumbnailHeight}px" onerror="this.style.display='none'"></div>`;
    }
    
    html += `<div class="${classes.join(' ')}" data-name="${v.name}" ${inFiltered ? '' : 'data-disabled="1"'}>` +
            thumbHtml +
            `<div class="content">` +
            `<div class="name" title="${v.name}">${v.name}</div>` +
            `<div class="score">${s}</div>` +
            `</div>` +
            `</div>`;
  });
  list.innerHTML = html;
  list.querySelectorAll('.item').forEach(el => {
    if (el.getAttribute('data-disabled') === '1') return;
    el.addEventListener('click', () => {
      const name = el.getAttribute('data-name');
      const j = filtered.findIndex(x => x.name === name);
      if (j >= 0) show(j);
    });
  });
}
function applyFilter(){
  filtered = (minFilter === null) ? videos.slice() : videos.filter(v => (v.score||0) >= minFilter);
  const info = document.getElementById('filter_info');
  const label = (minFilter===null? 'No filter' : ('rating ≥ ' + minFilter));
  info.textContent = `${label} — showing ${filtered.length}/${videos.length}`;
}
function isVideoName(n){ return n.toLowerCase().endsWith('.mp4'); }
function isImageName(n){ const s=n.toLowerCase(); return s.endsWith('.png')||s.endsWith('.jpg')||s.endsWith('.jpeg'); }
function showMedia(url, name){
  const vtag = document.getElementById('player');
  const itag = document.getElementById('imgview');
  if (isVideoName(name)){
    itag.style.display = 'none'; itag.removeAttribute('src');
    vtag.style.display = ''; vtag.src = url + '#t=0.001';
  } else if (isImageName(name)){
    vtag.pause && vtag.pause(); vtag.removeAttribute('src'); vtag.load && vtag.load(); vtag.style.display='none';
    itag.style.display = ''; itag.src = url;
  } else {
    vtag.style.display='none'; vtag.removeAttribute('src');
    itag.style.display=''; itag.src = url;
  }
  const b1 = document.getElementById('extract_one'); const b2 = document.getElementById('extract_filtered');
  if (b1 && b2){ const enable = isVideoName(name); b1.disabled = !enable; b2.disabled = !enable; }
}
function show(i){
  if (filtered.length === 0){
    document.getElementById('filename').textContent = '(no items match filter)';
    const player = document.getElementById('player');
    player.removeAttribute('src'); player.load();
    renderScoreBar(0);
    updateDownloadButton(null);
    const controls = document.getElementById('pnginfo_controls'); if (controls) controls.style.display='none';
    const panel = document.getElementById('pnginfo_panel'); if (panel) panel.style.display='none';
    renderSidebar();
    return;
  }
  idx = Math.max(0, Math.min(i, filtered.length-1));
  const v = filtered[idx];
  showMedia(v.url, v.name);
  document.getElementById('filename').textContent = `${idx+1}/${filtered.length}  •  ${v.name}`;
  fetch('/api/meta/' + encodeURIComponent(v.name))
    .then(r => r.ok ? r.json() : null)
    .then(meta => {
      if (meta && meta.width && meta.height) {
        document.getElementById('filename').textContent += ` [${meta.width}x${meta.height}]`;
      }
      setupPngInfo(meta, v.name);
    }).catch(()=>{ setupPngInfo(null, v.name); });

  updateDownloadButton(v.name);
  renderScoreBar(v.score || 0);
  renderSidebar();
}
async function loadVideos(){
  const res = await fetch("/api/videos");
  const data = await res.json();
  videos = data.videos || [];
  currentDir = data.dir || "";
  currentPattern = data.pattern || currentPattern;
  thumbnailsEnabled = data.thumbnails_enabled || false;
  thumbnailHeight = data.thumbnail_height || 64;
  
  document.getElementById('dir_display').textContent = currentDir + '  •  ' + currentPattern;
  const dirInput = document.getElementById('dir');
  if (dirInput && !dirInput.value) dirInput.value = currentDir;
  const patInput = document.getElementById('pattern');
  if (patInput && !patInput.value) patInput.value = currentPattern;
  
  // Show/hide thumbnail controls
  const sidebarControls = document.getElementById('sidebar_controls');
  if (sidebarControls) {
    sidebarControls.style.display = thumbnailsEnabled ? 'block' : 'none';
  }
  
  // Start monitoring thumbnail progress if thumbnails are enabled
  if (thumbnailsEnabled) {
    updateThumbnailStatus();
  }
  
  applyFilter();
  renderSidebar();
  show(0);
}
async function postScore(score){
  const v = filtered[idx];
  if (!v) return;
  await fetch('/api/score', {
    method: 'POST',
    headers: {'Content-Type':'application/json'},
    body: JSON.stringify({ name: v.name, score: score })
  });
  const source = videos.find(x => x.name === v.name);
  if (source) source.score = score;
  v.score = score;
  const curName = v.name;
  applyFilter();
  const newIndex = filtered.findIndex(x => x.name === curName);
  if (newIndex >= 0) {
    show(newIndex);
  } else {
    show(idx);
  }
  renderSidebar();
  renderScoreBar(score);
}
async function postKey(key){
  const v = filtered[idx];
  await fetch("/api/key", {
    method: "POST",
    headers: {"Content-Type":"application/json"},
    body: JSON.stringify({ key: key, name: v ? v.name : "" })
  });
}
async function scanDir(path){
  const pattern = (document.getElementById('pattern')?.value || '').trim();
  const res = await fetch("/api/scan", {
    method: "POST",
    headers: {"Content-Type":"application/json"},
    body: JSON.stringify({ dir: path, pattern: pattern })
  });
  if (!res.ok){
    const t = await res.text();
    alert("Scan failed: " + t);
    return;
  }
  await loadVideos();
}
document.getElementById("pat_help").addEventListener("click", () => {
  alert("Glob syntax:\\n- Use * and ? wildcards (e.g., *.mp4, image??.png)\\n- Union with | (e.g., *.mp4|*.png|*.jpg)\\n- Examples:\\n  *.mp4\\n  image*.png\\n  *.mp4|*.png|*.jpg");
});
document.getElementById("load").addEventListener("click", () => {
  const path = (document.getElementById("dir").value || "").trim();
  if (path) {
    // Start monitoring thumbnail progress immediately if thumbnails are enabled
    if (thumbnailsEnabled) {
      updateThumbnailStatus();
    }
    scanDir(path);
  }
});
document.getElementById('min_filter').addEventListener('change', () => {
  const val = document.getElementById('min_filter').value;
  minFilter = (val === 'none') ? null : parseInt(val);
  fetch('/api/key', {method:'POST', headers:{'Content-Type':'application/json'}, body: JSON.stringify({ key: 'Filter=' + (minFilter===null?'none':('>='+minFilter)), name: '' })});
  applyFilter(); renderSidebar(); show(0);
});
document.getElementById('dir').addEventListener('keydown', (e) => {
  if (e.key === "Enter"){
    const path = (document.getElementById("dir").value || "").trim();
    if (path) scanDir(path);
  }
});
document.getElementById('pattern').addEventListener('keydown', (e) => {
  if (e.key === "Enter"){
    const path = (document.getElementById("dir").value || "").trim();
    if (path) scanDir(path);
  }
});
document.getElementById('prev').addEventListener('click', () => { show(idx-1); });
document.getElementById('next').addEventListener('click', () => { show(idx+1); });
document.getElementById("reject").addEventListener("click", () => { postScore(-1); });
document.querySelectorAll("[data-star]").forEach(btn => {
  btn.addEventListener("click", () => {
    const n = parseInt(btn.getAttribute("data-star"));
    postScore(n);
  });
});
document.addEventListener("keydown", (e) => {
  if (["INPUT","TEXTAREA"].includes((e.target.tagName||"").toUpperCase())) return;
  const player = document.getElementById("player");
  function togglePlay(){ if (!player || player.style.display==='none') return; if (player.paused) { player.play(); } else { player.pause(); } }
  if (e.key === "ArrowLeft"){ e.preventDefault(); postKey("ArrowLeft"); show(idx-1); return; }
  if (e.key === "ArrowRight"){ e.preventDefault(); postKey("ArrowRight"); show(idx+1); return; }
  if (e.key === " "){ e.preventDefault(); postKey("Space"); togglePlay(); return; }
  if (e.key === "1"){ e.preventDefault(); postKey("1"); postScore(1); return; }
  if (e.key === "2"){ e.preventDefault(); postKey("2"); postScore(2); return; }
  if (e.key === "3"){ e.preventDefault(); postKey("3"); postScore(3); return; }
  if (e.key === "4"){ e.preventDefault(); postKey("4"); postScore(4); return; }
  if (e.key === "5"){ e.preventDefault(); postKey("5"); postScore(5); return; }
  if (e.key === "r" || e.key === "R"){ e.preventDefault(); postKey("R"); postScore(-1); return; }
});
async function extractCurrent(){
  if (!filtered.length) { alert("No item selected."); return; }
  const v = filtered[idx];
  if (!v.name.toLowerCase().endsWith('.mp4')){ alert('Extractor only works for .mp4'); return; }
  try{
    const res = await fetch("/api/extract", {
      method: "POST",
      headers: {"Content-Type":"application/json"},
      body: JSON.stringify({ names: [v.name] })
    });
    const data = await res.json();
    const ok = (data.results||[]).filter(r=>r.status==="ok").length;
    const err = (data.results||[]).length - ok;
    postKey("ExtractOne");
    alert(`Extracted: ${ok} OK, ${err} errors`);
  }catch(e){
    alert("Extraction failed: " + e);
  }
}
async function extractFiltered(){
  if (!filtered.length) { alert("No items in current filter scope."); return; }
  const names = filtered.map(v => v.name).filter(n => n.toLowerCase().endsWith('.mp4'));
  if (!names.length){ alert('No .mp4 files in the current filtered view.'); return; }
  try{
    const res = await fetch("/api/extract", {
      method: "POST",
      headers: {"Content-Type":"application/json"},
      body: JSON.stringify({ names })
    });
    const data = await res.json();
    const ok = (data.results||[]).filter(r=>r.status==="ok").length;
    const err = (data.results||[]).length - ok;
    postKey("ExtractFiltered");
    alert(`Extracted: ${ok} OK, ${err} errors`);
  }catch(e){
    alert("Bulk extraction failed: " + e);
  }
}
document.getElementById("extract_one").addEventListener("click", extractCurrent);
document.getElementById("extract_filtered").addEventListener("click", extractFiltered);
window.addEventListener("load", loadVideos);
</script>
</body>
</html>
"""

# ---------------------------
# CLI & Startup
# ---------------------------
def main():
    global VIDEO_DIR, FILE_LIST, FILE_PATTERN, STYLE_FILE, GENERATE_THUMBNAILS, THUMBNAIL_HEIGHT

    ap = argparse.ArgumentParser(description="Video/Image Scorer (FastAPI)")
    ap.add_argument("--dir", required=False, default=str(Path.cwd()), help="Directory with media files")
    ap.add_argument("--port", type=int, default=7862, help="Port to serve")
    ap.add_argument("--host", default="127.0.0.1", help="Host to bind")
    ap.add_argument("--pattern", default="*.mp4", help="Glob pattern, union with | (e.g., *.mp4|*.png|*.jpg)")
<<<<<<< HEAD
    ap.add_argument("--style", default="style_default.css", help="CSS style file (e.g., style_default.css or style_pastelcore.css)")
    ap.add_argument("--generate-thumbnails", action="store_true", help="Generate thumbnail previews for media files")
    ap.add_argument("--thumbnail-height", type=int, default=64, help="Height in pixels for thumbnail previews")
=======
    ap.add_argument("--style", default="style_default.css", help="CSS style file (e.g., style_default.css, style_pastelcore.css, style_darkpastelcore.css, or style_darkcandy.css)")
>>>>>>> acba1806
    args = ap.parse_args()

    start_dir = Path(args.dir).expanduser().resolve()
    if not start_dir.exists() or not start_dir.is_dir():
        raise SystemExit(f"Directory not found: {start_dir}")

    FILE_PATTERN = args.pattern or "*.mp4"
    STYLE_FILE = args.style or "style_default.css"
    GENERATE_THUMBNAILS = args.generate_thumbnails
    THUMBNAIL_HEIGHT = args.thumbnail_height
    switch_directory(start_dir, FILE_PATTERN)
    uvicorn.run(APP, host=args.host, port=args.port, log_level="info")

if __name__ == "__main__":
    main()<|MERGE_RESOLUTION|>--- conflicted
+++ resolved
@@ -1063,13 +1063,9 @@
     ap.add_argument("--port", type=int, default=7862, help="Port to serve")
     ap.add_argument("--host", default="127.0.0.1", help="Host to bind")
     ap.add_argument("--pattern", default="*.mp4", help="Glob pattern, union with | (e.g., *.mp4|*.png|*.jpg)")
-<<<<<<< HEAD
-    ap.add_argument("--style", default="style_default.css", help="CSS style file (e.g., style_default.css or style_pastelcore.css)")
+    ap.add_argument("--style", default="style_default.css", help="CSS style file (e.g., style_default.css, style_pastelcore.css, style_darkpastelcore.css, or style_darkcandy.css)")
     ap.add_argument("--generate-thumbnails", action="store_true", help="Generate thumbnail previews for media files")
     ap.add_argument("--thumbnail-height", type=int, default=64, help="Height in pixels for thumbnail previews")
-=======
-    ap.add_argument("--style", default="style_default.css", help="CSS style file (e.g., style_default.css, style_pastelcore.css, style_darkpastelcore.css, or style_darkcandy.css)")
->>>>>>> acba1806
     args = ap.parse_args()
 
     start_dir = Path(args.dir).expanduser().resolve()
